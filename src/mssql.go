package main

import (
	"os"

	"github.com/newrelic/infra-integrations-sdk/integration"
	"github.com/newrelic/infra-integrations-sdk/log"
)

const (
	integrationName    = "com.newrelic.nri-mssql"
	integrationVersion = "0.1.0"
)

var (
	args argumentList
)

func main() {
	// Create Integration
	i, err := integration.New(integrationName, integrationVersion, integration.Args(&args))
	if err != nil {
		log.Error(err.Error())
		os.Exit(1)
	}

	// Setup logging with verbose
	log.SetupLogging(args.Verbose)

	// Validate arguments
	if err := args.Validate(); err != nil {
		log.Error("Configuration error: %s", args)
		os.Exit(1)
	}

	// Create a new connection
	con, err := newConnection()
	if err != nil {
		log.Error("Error creating connection to SQL Server: %s", err.Error())
		os.Exit(1)
	}

	// Create the entity for the instance
	instanceEntity, err := createInstanceEntity(i, con)
	if err != nil {
		log.Error("Unable to create entity for instance: %s", err.Error())
		os.Exit(1)
	}

	// Inventory collection
	if args.HasInventory() {
		populateInventory(instanceEntity, con)
	}

	// Metric collection
	if args.HasMetrics() {
<<<<<<< HEAD
		populateInstanceMetrics(instanceEntity, con)
		
		go func() {
			if err := populateDatabaseMetrics(i, con); err != nil {
				log.Error("Unable to create entities for databases: %s", err.Error())
			}
		}()
=======
		if err := populateDatabaseMetrics(i, con); err != nil {
			log.Error("Error collecting metrics for databases: %s", err.Error())
		}

		populateInventoryMetrics(instanceEntity, con)
>>>>>>> 371fabc6
	}

	// Close connection when done
	defer con.Close()

	if err = i.Publish(); err != nil {
		log.Error(err.Error())
		os.Exit(1)
	}
}<|MERGE_RESOLUTION|>--- conflicted
+++ resolved
@@ -54,21 +54,11 @@
 
 	// Metric collection
 	if args.HasMetrics() {
-<<<<<<< HEAD
-		populateInstanceMetrics(instanceEntity, con)
-		
-		go func() {
-			if err := populateDatabaseMetrics(i, con); err != nil {
-				log.Error("Unable to create entities for databases: %s", err.Error())
-			}
-		}()
-=======
 		if err := populateDatabaseMetrics(i, con); err != nil {
 			log.Error("Error collecting metrics for databases: %s", err.Error())
 		}
 
-		populateInventoryMetrics(instanceEntity, con)
->>>>>>> 371fabc6
+		populateInstanceMetrics(instanceEntity, con)
 	}
 
 	// Close connection when done
