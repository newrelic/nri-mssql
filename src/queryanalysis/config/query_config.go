package config

import "github.com/newrelic/nri-mssql/src/queryanalysis/models"

// Documentation: https:https://newrelic.atlassian.net/wiki/x/SYFq6g
// The above link contains all the queries, data models, and query details for QueryAnalysis.
var Queries = []models.QueryDetailsDto{
	{
		EventName: "MSSQLTopSlowQueries",
<<<<<<< HEAD
		Query: `DECLARE @IntervalSeconds INT = %d;      -- Define the interval in seconds
DECLARE @TextTruncateLimit INT = %d;  -- Truncate limit for query_text
DECLARE @Limit INT = 10000; -- Number of top aggregated groups to select

---------------------------------------------------------------------------------------------------------------------

WITH AggregatedStats AS (
    -- This CTE performs the GROUP BY and SUM aggregation.
    SELECT
        qs.query_hash AS query_id,
        qs.query_plan_hash,
        
        -- CAPTURE REPRESENTATIVE PLAN INFO AND OFFSETS (MAX picks one plan/offset set to represent the group)
        MAX(CONCAT(
            CONVERT(VARCHAR(64), CONVERT(binary(64), qs.plan_handle), 1),
            CONVERT(VARCHAR(10), CONVERT(varbinary(4), qs.statement_start_offset), 1),
            CONVERT(VARCHAR(10), CONVERT(varbinary(4), qs.statement_end_offset), 1)
        )) AS plan_handle_and_offsets,
        
        -- Use MAX for representative non-numeric columns
        MAX(qs.last_execution_time) AS last_execution_time,
        MAX(CONVERT(INT, pa.value)) AS database_id,
        
        -- *** ADDED: MIN(qt.objectid) is needed for the schema_name lookup ***
        MIN(qt.objectid) AS objectid,
        
        -- SUM for all numerical metrics
        SUM(qs.execution_count) AS execution_count,
        SUM(qs.total_worker_time) AS total_worker_time,
        SUM(qs.total_elapsed_time) AS total_elapsed_time,
        SUM(qs.total_logical_reads) AS total_logical_reads,
        SUM(qs.total_logical_writes) AS total_logical_writes,
        
        -- Representative Statement Type (MAX attempts to pick one type from the group)
        MAX(CASE
            WHEN UPPER(LTRIM(SUBSTRING(qt.text, (qs.statement_start_offset / 2) + 1, 6))) LIKE 'SELECT' THEN 'SELECT'
            WHEN UPPER(LTRIM(SUBSTRING(qt.text, (qs.statement_start_offset / 2) + 1, 6))) LIKE 'INSERT' THEN 'INSERT'
            WHEN UPPER(LTRIM(SUBSTRING(qt.text, (qs.statement_start_offset / 2) + 1, 6))) LIKE 'UPDATE' THEN 'UPDATE'
            WHEN UPPER(LTRIM(SUBSTRING(qt.text, (qs.statement_start_offset / 2) + 1, 6))) LIKE 'DELETE' THEN 'DELETE'
            ELSE 'OTHER'
        END) AS statement_type

    FROM
        sys.dm_exec_query_stats qs
        CROSS APPLY sys.dm_exec_sql_text(qs.sql_handle) AS qt
        CROSS APPLY sys.dm_exec_plan_attributes(qs.plan_handle) AS pa
    WHERE
        -- KEY FILTER: Only plans that ran in the last @IntervalSeconds (e.g., 15)
        qs.last_execution_time >= DATEADD(SECOND, -@IntervalSeconds, GETUTCDATE())
        AND qs.execution_count > 0
        AND pa.attribute = 'dbid'
        AND qt.text IS NOT NULL
        AND LTRIM(RTRIM(qt.text)) <> ''
        AND EXISTS (
            SELECT 1
            FROM sys.databases d
            WHERE d.database_id = CONVERT(INT, pa.value) 
        )
    -- *** GROUP BY THE HASHES ***
    GROUP BY
        qs.query_hash,
        qs.query_plan_hash
)
-- Select the final top @Limit aggregated query groups, performing text extraction.
SELECT TOP (@Limit) 
    s.query_id,
    s.query_plan_hash,

    -- DECODE plan_handle and offsets from the concatenated string
    T.plan_handle,
    
    -- EXTRACT the statement text using the decoded offsets and plan handle text
    LEFT(SUBSTRING(
        qt_final.text, 
        (T.statement_start_offset / 2) + 1,
        (
            (CASE T.statement_end_offset 
             WHEN -1 THEN DATALENGTH(qt_final.text)
             ELSE T.statement_end_offset
             END - T.statement_start_offset) / 2
        ) + 1
    ), @TextTruncateLimit) AS query_text,
    
    DB_NAME(s.database_id) AS database_name,

    -- *** ADDED: Schema Name lookup using objectid and database_id ***
    COALESCE(OBJECT_SCHEMA_NAME(s.objectid, s.database_id), 'N/A') AS schema_name,

    FORMAT(
        s.last_execution_time AT TIME ZONE 'UTC',
        'yyyy-MM-ddTHH:mm:ssZ'
    ) AS last_execution_timestamp,
    s.execution_count,
    s.total_worker_time,
    s.total_elapsed_time,
    s.total_logical_reads,
    s.total_logical_writes,
    s.statement_type,

    FORMAT(
        SYSDATETIMEOFFSET() AT TIME ZONE 'UTC',
        'yyyy-MM-ddTHH:mm:ssZ'
    ) AS collection_timestamp
FROM
    AggregatedStats s
-- Decode the representative plan info captured in the CTE
CROSS APPLY (
    SELECT
        CONVERT(VARBINARY(64), CONVERT(BINARY(64), SUBSTRING(s.plan_handle_and_offsets, 1, 64), 1)) AS plan_handle,
        CONVERT(INT, CONVERT(VARBINARY(10), SUBSTRING(s.plan_handle_and_offsets, 65, 10), 1)) AS statement_start_offset,
        CONVERT(INT, CONVERT(VARBINARY(10), SUBSTRING(s.plan_handle_and_offsets, 75, 10), 1)) AS statement_end_offset
) T
-- Join to get the full query batch text for extraction
CROSS APPLY sys.dm_exec_sql_text(T.plan_handle) qt_final


ORDER BY
    s.last_execution_time DESC`,
=======
		Query: `DECLARE @IntervalSeconds INT = %d; 		-- Define the interval in seconds
				DECLARE @TopN INT = %d; 				-- Number of top queries to retrieve
				DECLARE @ElapsedTimeThreshold INT = %d; -- Elapsed time threshold in milliseconds
				DECLARE @TextTruncateLimit INT = %d; 	-- Truncate limit for query_text

				WITH RecentQueryIds AS (
					SELECT
						qs.query_hash as query_id
					FROM
						sys.dm_exec_query_stats qs
					WHERE
						qs.execution_count > 0
						AND qs.last_execution_time >= DATEADD(SECOND, -@IntervalSeconds, SYSDATETIME())
						AND qs.sql_handle IS NOT NULL
				),
				QueryStats AS (
					SELECT
						qs.plan_handle,
						qs.sql_handle,
						LEFT(SUBSTRING(
							qt.text,
							(qs.statement_start_offset / 2) + 1,
							(
								CASE
									qs.statement_end_offset
									WHEN -1 THEN DATALENGTH(qt.text)
									ELSE qs.statement_end_offset
								END - qs.statement_start_offset
							) / 2 + 1
						), @TextTruncateLimit) AS query_text,
						qs.query_hash AS query_id,
						qs.last_execution_time,
						qs.execution_count,
						(qs.total_worker_time / qs.execution_count) / 1000.0 AS avg_cpu_time_ms,
						(qs.total_elapsed_time / qs.execution_count) / 1000.0 AS avg_elapsed_time_ms,
						(qs.total_logical_reads / qs.execution_count) AS avg_disk_reads,
						(qs.total_logical_writes / qs.execution_count) AS avg_disk_writes,
						CASE
							WHEN UPPER(
								LTRIM(
									SUBSTRING(qt.text, (qs.statement_start_offset / 2) + 1, 6)
								)
							) LIKE 'SELECT' THEN 'SELECT'
							WHEN UPPER(
								LTRIM(
									SUBSTRING(qt.text, (qs.statement_start_offset / 2) + 1, 6)
								)
							) LIKE 'INSERT' THEN 'INSERT'
							WHEN UPPER(
								LTRIM(
									SUBSTRING(qt.text, (qs.statement_start_offset / 2) + 1, 6)
								)
							) LIKE 'UPDATE' THEN 'UPDATE'
							WHEN UPPER(
								LTRIM(
									SUBSTRING(qt.text, (qs.statement_start_offset / 2) + 1, 6)
								)
							) LIKE 'DELETE' THEN 'DELETE'
							ELSE 'OTHER'
						END AS statement_type,
						CONVERT(INT, pa.value) AS database_id,
						qt.objectid
					FROM
						sys.dm_exec_query_stats qs
						CROSS APPLY sys.dm_exec_sql_text(qs.sql_handle) AS qt
						JOIN sys.dm_exec_cached_plans cp ON qs.plan_handle = cp.plan_handle
						CROSS APPLY sys.dm_exec_plan_attributes(cp.plan_handle) AS pa
					WHERE
						qs.query_hash IN (SELECT DISTINCT(query_id) FROM RecentQueryIds)
						AND qs.execution_count > 0
						AND pa.attribute = 'dbid'
						AND DB_NAME(CONVERT(INT, pa.value)) NOT IN ('master', 'model', 'msdb', 'tempdb')
						AND qt.text NOT LIKE '%%sys.%%'
						AND qt.text NOT LIKE '%%INFORMATION_SCHEMA%%'
						AND qt.text NOT LIKE '%%schema_name()%%'
						AND qt.text IS NOT NULL
						AND LTRIM(RTRIM(qt.text)) <> ''
						AND EXISTS (
							SELECT 1
							FROM sys.databases d
							WHERE d.database_id = CONVERT(INT, pa.value)
						)
				)
				SELECT
					TOP (@TopN) qs.query_id,
					MIN(qs.query_text) AS query_text,
					DB_NAME(MIN(qs.database_id)) AS database_name,
					COALESCE(
						OBJECT_SCHEMA_NAME(MIN(qs.objectid), MIN(qs.database_id)),
						'N/A'
					) AS schema_name,
					FORMAT(
						MAX(qs.last_execution_time) AT TIME ZONE 'UTC',
						'yyyy-MM-ddTHH:mm:ssZ'
					) AS last_execution_timestamp,
					SUM(qs.execution_count) AS execution_count,
					AVG(qs.avg_cpu_time_ms) AS avg_cpu_time_ms,
					AVG(qs.avg_elapsed_time_ms) AS avg_elapsed_time_ms,
					AVG(qs.avg_disk_reads) AS avg_disk_reads,
					AVG(qs.avg_disk_writes) AS avg_disk_writes,
					 MAX(qs.statement_type) AS statement_type,
					FORMAT(
						SYSDATETIMEOFFSET() AT TIME ZONE 'UTC',
						'yyyy-MM-ddTHH:mm:ssZ'
					) AS collection_timestamp
				FROM
					QueryStats qs
				GROUP BY
					qs.query_id
				HAVING
					AVG(qs.avg_elapsed_time_ms) > @ElapsedTimeThreshold
				ORDER BY
					avg_elapsed_time_ms DESC;`,
>>>>>>> f591c935
		Type: "slowQueries",
	}, 
	{
		EventName: "MSSQLWaitTimeAnalysis",
		Query: `-- Original complex query with Query Store and cursors (commented out for performance reasons)
				-- DECLARE @TopN INT = %d; 				-- Number of results to retrieve
				-- DECLARE @TextTruncateLimit INT = %d; 	-- Truncate limit for query_text
				-- DECLARE @sql NVARCHAR(MAX) = '';
				-- DECLARE @dbName NVARCHAR(128);
				-- DECLARE @resultTable TABLE(
				--   query_id VARBINARY(255),
				--   database_name NVARCHAR(128),
				--   query_text NVARCHAR(MAX),
				--   wait_category NVARCHAR(128),
				--   total_wait_time_ms FLOAT,
				--   avg_wait_time_ms FLOAT,
				--   wait_event_count INT,
				--   last_execution_time DATETIME,
				--   collection_timestamp DATETIME
				-- );
				-- 
				-- IF CURSOR_STATUS('global', 'db_cursor') > -1
				-- BEGIN
				--   CLOSE db_cursor;
				--   DEALLOCATE db_cursor;
				-- END
				-- 
				-- DECLARE db_cursor CURSOR FOR
				-- SELECT name FROM sys.databases
				-- WHERE state_desc = 'ONLINE'
				-- AND database_id > 4;
				-- 
				-- OPEN db_cursor;
				-- FETCH NEXT FROM db_cursor INTO @dbName;
				-- 
				-- WHILE @@FETCH_STATUS = 0
				-- BEGIN
				--   SET @sql = N'USE ' + QUOTENAME(@dbName) + ';
				--   WITH LatestInterval AS (
				-- 	SELECT 
				-- 	  qsqt.query_sql_text, 
				-- 	  MAX(ws.runtime_stats_interval_id) AS max_runtime_stats_interval_id
				-- 	FROM 
				-- 	  sys.query_store_wait_stats ws
				-- 	INNER JOIN 
				-- 	  sys.query_store_plan qsp ON ws.plan_id = qsp.plan_id
				-- 	INNER JOIN 
				-- 	  sys.query_store_query AS qsq ON qsp.query_id = qsq.query_id
				-- 	INNER JOIN 
				-- 	  sys.query_store_query_text AS qsqt ON qsqt.query_text_id = qsq.query_text_id
				-- 	WHERE 
				-- 	  qsqt.query_sql_text NOT LIKE ''%%sys.%%''
				-- 	  AND qsqt.query_sql_text NOT LIKE ''%%INFORMATION_SCHEMA%%''
				-- 	GROUP BY 
				-- 	  qsqt.query_sql_text 
				--   ),
				--   WaitStates AS (
				-- 	SELECT 
				-- 	  ws.runtime_stats_interval_id,
				-- 	  LEFT(qsqt.query_sql_text, ' + CAST(@TextTruncateLimit AS NVARCHAR(4)) + ') AS query_text, -- Truncate query text for the output
				-- 	  qsq.last_execution_time,
				-- 	  ws.wait_category_desc AS wait_category,
				-- 	  ws.total_query_wait_time_ms AS total_wait_time_ms,
				-- 	  ws.avg_query_wait_time_ms AS avg_wait_time_ms,
				-- 	  CASE 
				-- 		WHEN ws.avg_query_wait_time_ms > 0 THEN 
				-- 		  ws.total_query_wait_time_ms / ws.avg_query_wait_time_ms
				-- 		ELSE 
				-- 		  0 
				-- 	  END AS wait_event_count,
				-- 	  qsq.query_hash AS query_id,
				-- 	  SYSDATETIME() AS collection_timestamp,
				-- 	  ''' + @dbName + ''' AS database_name
				-- 	FROM 
				-- 	  sys.query_store_wait_stats ws
				-- 	INNER JOIN 
				-- 	  sys.query_store_plan qsp ON ws.plan_id = qsp.plan_id
				-- 	INNER JOIN 
				-- 	  sys.query_store_query AS qsq ON qsp.query_id = qsq.query_id
				-- 	INNER JOIN 
				-- 	  sys.query_store_query_text AS qsqt ON qsqt.query_text_id = qsq.query_text_id
				-- 	INNER JOIN 
				-- 	  LatestInterval li ON qsqt.query_sql_text = li.query_sql_text 
				-- 			  AND ws.runtime_stats_interval_id = li.max_runtime_stats_interval_id
				-- 	WHERE 
				-- 	  qsqt.query_sql_text NOT LIKE ''%%WITH%%''
				-- 	  AND qsqt.query_sql_text NOT LIKE ''%%sys.%%''
				-- 	  AND qsqt.query_sql_text NOT LIKE ''%%INFORMATION_SCHEMA%%''
				--   )
				--   SELECT
				-- 	query_id,
				-- 	database_name, 
				-- 	query_text,
				-- 	wait_category,
				-- 	total_wait_time_ms,
				-- 	avg_wait_time_ms,
				-- 	wait_event_count,
				-- 	last_execution_time,
				-- 	collection_timestamp
				--   FROM
				-- 	WaitStates;';
				--   
				--   INSERT INTO @resultTable
				-- 	EXEC sp_executesql @sql;
				-- 
				--   FETCH NEXT FROM db_cursor INTO @dbName;
				-- END
				-- CLOSE db_cursor;
				-- DEALLOCATE db_cursor;
				-- SELECT TOP (@TopN) * FROM @resultTable 
				-- ORDER BY total_wait_time_ms DESC;

				-- Optimized query for current waiting sessions with proper filtering and sorting
				SELECT TOP 1000
					r.session_id,
					DB_NAME(r.database_id) AS database_name,
					LEFT(st.text, 4096) AS query_text, -- 4096-character limit applied here
					r.wait_type as wait_category,
					r.wait_time AS total_wait_time_ms,
					r.start_time AS request_start_time,
					SYSDATETIME() AS collection_timestamp
				FROM
					sys.dm_exec_requests AS r
				CROSS APPLY
					sys.dm_exec_sql_text(r.sql_handle) AS st
				WHERE
					r.session_id > 50          -- Ignore system sessions
					AND r.wait_time > 0        -- Ignore if wait time is 0
					AND r.database_id > 4      -- Ignore system databases (master, model, msdb, tempdb)
					AND r.wait_type IS NOT NULL -- Only show sessions currently waiting
				`,
		Type: "waitAnalysis",
	},
	{
		EventName: "MSSQLBlockingSessionQueries",
		Query: `DECLARE @Limit INT = %d; -- Define the limit for the number of rows returned
				DECLARE @TextTruncateLimit INT = %d; -- Define the truncate limit for the query text
				WITH blocking_info AS (
					SELECT
						req.blocking_session_id AS blocking_spid,
						req.session_id AS blocked_spid,
						req.wait_type AS wait_type,
						req.wait_time / 1000.0 AS wait_time_in_seconds,
						req.start_time AS start_time,
						sess.status AS status,
						req.command AS command_type,
						req.database_id AS database_id,
						req.sql_handle AS blocked_sql_handle,
						blocking_req.sql_handle AS blocking_sql_handle,
						blocking_req.start_time AS blocking_start_time
					FROM
						sys.dm_exec_requests AS req
					LEFT JOIN sys.dm_exec_requests AS blocking_req ON blocking_req.session_id = req.blocking_session_id
					LEFT JOIN sys.dm_exec_sessions AS sess ON sess.session_id = req.session_id
					WHERE
						req.blocking_session_id != 0
				)
				SELECT TOP (@Limit)
					blocking_info.blocking_spid,
					blocking_sessions.status AS blocking_status,
					blocking_info.blocked_spid,
					blocked_sessions.status AS blocked_status,
					blocking_info.wait_type,
					blocking_info.wait_time_in_seconds,
					blocking_info.command_type,
					blocking_info.start_time AS blocked_query_start_time,
					DB_NAME(blocking_info.database_id) AS database_name,
					CASE
						WHEN blocking_sql.text IS NULL THEN LEFT(input_buffer.event_info, @TextTruncateLimit)
						ELSE LEFT(blocking_sql.text, @TextTruncateLimit)
					END AS blocking_query_text,
					LEFT(blocked_sql.text, @TextTruncateLimit) AS blocked_query_text -- Truncate blocked query text
				FROM
					blocking_info
				JOIN sys.dm_exec_sessions AS blocking_sessions ON blocking_sessions.session_id = blocking_info.blocking_spid
				JOIN sys.dm_exec_sessions AS blocked_sessions ON blocked_sessions.session_id = blocking_info.blocked_spid
				OUTER APPLY sys.dm_exec_sql_text(blocking_info.blocking_sql_handle) AS blocking_sql
				OUTER APPLY sys.dm_exec_sql_text(blocking_info.blocked_sql_handle) AS blocked_sql
				OUTER APPLY sys.dm_exec_input_buffer(blocking_info.blocking_spid, NULL) AS input_buffer
				JOIN sys.databases AS db ON db.database_id = blocking_info.database_id
				ORDER BY
    				blocking_info.start_time;`,
		Type: "blockingSessions",
	},
}

// ExecutionPlanQuery holds the SQL query for fetching execution plans.
const ExecutionPlanQueryTemplate = `
DECLARE @TopN INT = %d; 
DECLARE @ElapsedTimeThreshold INT = %d;  -- Define the elapsed time threshold in milliseconds
DECLARE @QueryIDs NVARCHAR(1000) = '%s';      -- Change the query ID to a string
DECLARE @IntervalSeconds INT = %d;       -- Define the interval in seconds (e.g., 3600 for the last hour)
DECLARE @TextTruncateLimit INT = %d;     -- Define the dynamic limit for truncation of SQL text

-- Declare and fill the temporary table
DECLARE @QueryIdTable TABLE (QueryId BINARY(8));

-- Use a conversion that properly removes the 0x prefix and casts to BINARY
INSERT INTO @QueryIdTable (QueryId)
SELECT CONVERT(BINARY(8), value, 1)
FROM STRING_SPLIT(@QueryIDs, ',');

WITH XMLNAMESPACES (DEFAULT 'http://schemas.microsoft.com/sqlserver/2004/07/showplan'),
TopPlans AS (
    SELECT TOP (@TopN)
        qs.plan_handle,
        qs.query_hash as query_id,
        qs.query_plan_hash AS query_plan_id,
        LEFT(st.text, @TextTruncateLimit) AS sql_text,
        qs.execution_count as execution_count,
        COALESCE((qs.total_elapsed_time / NULLIF(qs.execution_count, 0)) / 1000, 0) AS avg_elapsed_time_ms,
        qp.query_plan
    FROM sys.dm_exec_query_stats AS qs
    CROSS APPLY sys.dm_exec_sql_text(qs.sql_handle) AS st
    CROSS APPLY sys.dm_exec_query_plan(qs.plan_handle) AS qp
	WHERE qs.query_hash IN (SELECT QueryId FROM @QueryIdTable)
	AND qs.last_execution_time BETWEEN DATEADD(SECOND, -@IntervalSeconds, SYSDATETIME()) AND SYSDATETIME()
    AND COALESCE((qs.total_elapsed_time / NULLIF(qs.execution_count, 0)) / 1000, 0) > @ElapsedTimeThreshold
    ORDER BY avg_elapsed_time_ms DESC
),
PlanNodes AS (
    SELECT
        tp.query_id,
        tp.sql_text,
        tp.plan_handle,
        tp.query_plan_id,
        tp.avg_elapsed_time_ms,
        tp.execution_count,
        COALESCE(n.value('(@NodeId)[1]', 'INT'), 0) AS NodeId,
        COALESCE(n.value('(@PhysicalOp)[1]', 'VARCHAR(50)'), 'N/A') AS PhysicalOp,
        COALESCE(n.value('(@LogicalOp)[1]', 'VARCHAR(50)'), 'N/A') AS LogicalOp,
        COALESCE(n.value('(@EstimateRows)[1]', 'FLOAT'), 0.0) AS EstimateRows,
        COALESCE(n.value('(@EstimateIO)[1]', 'FLOAT'), 0.0) AS EstimateIO,
        COALESCE(n.value('(@EstimateCPU)[1]', 'FLOAT'), 0.0) AS EstimateCPU,
        COALESCE(n.value('(@AvgRowSize)[1]', 'FLOAT'), 0.0) AS AvgRowSize,
        COALESCE(n.value('(@EstimatedExecutionMode)[1]', 'VARCHAR(50)'), 'N/A') AS EstimatedExecutionMode,
        COALESCE(n.value('(@EstimatedTotalSubtreeCost)[1]', 'FLOAT'), 0.0) AS TotalSubtreeCost,
        COALESCE(n.value('(@EstimatedOperatorCost)[1]', 'FLOAT'), 0.0) AS EstimatedOperatorCost,
        COALESCE(n.value('(MemoryGrantInfo/@GrantedMemoryKb)[1]', 'INT'), 0) AS GrantedMemoryKb,
        COALESCE(n.value('(Warnings/Warning/@SpillOccurred)[1]', 'BIT'), 0) AS SpillOccurred,
        COALESCE(n.value('(Warnings/Warning/@NoJoinPredicate)[1]', 'BIT'), 0) AS NoJoinPredicate
    FROM TopPlans AS tp
    CROSS APPLY tp.query_plan.nodes('//RelOp') AS RelOps(n)
)
SELECT *
FROM PlanNodes
ORDER BY plan_handle, NodeId;
`

// We need to use this limit of long strings that we are injesting because the logs datastore in New Relic limits the field length to 4,094 characters. Any data longer than that is truncated during ingestion.
const TextTruncateLimit = 4094

const (
	// QueryResponseTimeThresholdDefault defines the default threshold in milliseconds
	// for determining if a query is considered slow based on its response time.
	QueryResponseTimeThresholdDefault = 1

	// SlowQueryCountThresholdDefault sets the default maximum number of slow queries
	// that is ingested in an analysis cycle/interval.
	SlowQueryCountThresholdDefault = 20

	// IndividualQueryCountMax represents the maximum number of individual queries
	// that is ingested at one time for any grouped query in detailed analysis.
	IndividualQueryCountMax = 10

	// GroupedQueryCountMax specifies the maximum number of grouped queries
	// that is ingested in  an analysis cycle/interval.
	GroupedQueryCountMax = 30

	// MaxSystemDatabaseID indicates the highest database ID value considered
	// a system database, used to filter out system databases from certain operations.
	MaxSystemDatabaseID = 4
	BatchSize           = 600 // New Relic's Integration SDK imposes a limit of 1000 metrics per ingestion.To handle metric sets exceeding this limit, we process and ingest metrics in smaller chunks to ensure all data is successfully reported without exceeding the limit.

)<|MERGE_RESOLUTION|>--- conflicted
+++ resolved
@@ -7,7 +7,6 @@
 var Queries = []models.QueryDetailsDto{
 	{
 		EventName: "MSSQLTopSlowQueries",
-<<<<<<< HEAD
 		Query: `DECLARE @IntervalSeconds INT = %d;      -- Define the interval in seconds
 DECLARE @TextTruncateLimit INT = %d;  -- Truncate limit for query_text
 DECLARE @Limit INT = 10000; -- Number of top aggregated groups to select
@@ -74,10 +73,6 @@
 -- Select the final top @Limit aggregated query groups, performing text extraction.
 SELECT TOP (@Limit) 
     s.query_id,
-    s.query_plan_hash,
-
-    -- DECODE plan_handle and offsets from the concatenated string
-    T.plan_handle,
     
     -- EXTRACT the statement text using the decoded offsets and plan handle text
     LEFT(SUBSTRING(
@@ -126,123 +121,8 @@
 
 ORDER BY
     s.last_execution_time DESC`,
-=======
-		Query: `DECLARE @IntervalSeconds INT = %d; 		-- Define the interval in seconds
-				DECLARE @TopN INT = %d; 				-- Number of top queries to retrieve
-				DECLARE @ElapsedTimeThreshold INT = %d; -- Elapsed time threshold in milliseconds
-				DECLARE @TextTruncateLimit INT = %d; 	-- Truncate limit for query_text
-
-				WITH RecentQueryIds AS (
-					SELECT
-						qs.query_hash as query_id
-					FROM
-						sys.dm_exec_query_stats qs
-					WHERE
-						qs.execution_count > 0
-						AND qs.last_execution_time >= DATEADD(SECOND, -@IntervalSeconds, SYSDATETIME())
-						AND qs.sql_handle IS NOT NULL
-				),
-				QueryStats AS (
-					SELECT
-						qs.plan_handle,
-						qs.sql_handle,
-						LEFT(SUBSTRING(
-							qt.text,
-							(qs.statement_start_offset / 2) + 1,
-							(
-								CASE
-									qs.statement_end_offset
-									WHEN -1 THEN DATALENGTH(qt.text)
-									ELSE qs.statement_end_offset
-								END - qs.statement_start_offset
-							) / 2 + 1
-						), @TextTruncateLimit) AS query_text,
-						qs.query_hash AS query_id,
-						qs.last_execution_time,
-						qs.execution_count,
-						(qs.total_worker_time / qs.execution_count) / 1000.0 AS avg_cpu_time_ms,
-						(qs.total_elapsed_time / qs.execution_count) / 1000.0 AS avg_elapsed_time_ms,
-						(qs.total_logical_reads / qs.execution_count) AS avg_disk_reads,
-						(qs.total_logical_writes / qs.execution_count) AS avg_disk_writes,
-						CASE
-							WHEN UPPER(
-								LTRIM(
-									SUBSTRING(qt.text, (qs.statement_start_offset / 2) + 1, 6)
-								)
-							) LIKE 'SELECT' THEN 'SELECT'
-							WHEN UPPER(
-								LTRIM(
-									SUBSTRING(qt.text, (qs.statement_start_offset / 2) + 1, 6)
-								)
-							) LIKE 'INSERT' THEN 'INSERT'
-							WHEN UPPER(
-								LTRIM(
-									SUBSTRING(qt.text, (qs.statement_start_offset / 2) + 1, 6)
-								)
-							) LIKE 'UPDATE' THEN 'UPDATE'
-							WHEN UPPER(
-								LTRIM(
-									SUBSTRING(qt.text, (qs.statement_start_offset / 2) + 1, 6)
-								)
-							) LIKE 'DELETE' THEN 'DELETE'
-							ELSE 'OTHER'
-						END AS statement_type,
-						CONVERT(INT, pa.value) AS database_id,
-						qt.objectid
-					FROM
-						sys.dm_exec_query_stats qs
-						CROSS APPLY sys.dm_exec_sql_text(qs.sql_handle) AS qt
-						JOIN sys.dm_exec_cached_plans cp ON qs.plan_handle = cp.plan_handle
-						CROSS APPLY sys.dm_exec_plan_attributes(cp.plan_handle) AS pa
-					WHERE
-						qs.query_hash IN (SELECT DISTINCT(query_id) FROM RecentQueryIds)
-						AND qs.execution_count > 0
-						AND pa.attribute = 'dbid'
-						AND DB_NAME(CONVERT(INT, pa.value)) NOT IN ('master', 'model', 'msdb', 'tempdb')
-						AND qt.text NOT LIKE '%%sys.%%'
-						AND qt.text NOT LIKE '%%INFORMATION_SCHEMA%%'
-						AND qt.text NOT LIKE '%%schema_name()%%'
-						AND qt.text IS NOT NULL
-						AND LTRIM(RTRIM(qt.text)) <> ''
-						AND EXISTS (
-							SELECT 1
-							FROM sys.databases d
-							WHERE d.database_id = CONVERT(INT, pa.value)
-						)
-				)
-				SELECT
-					TOP (@TopN) qs.query_id,
-					MIN(qs.query_text) AS query_text,
-					DB_NAME(MIN(qs.database_id)) AS database_name,
-					COALESCE(
-						OBJECT_SCHEMA_NAME(MIN(qs.objectid), MIN(qs.database_id)),
-						'N/A'
-					) AS schema_name,
-					FORMAT(
-						MAX(qs.last_execution_time) AT TIME ZONE 'UTC',
-						'yyyy-MM-ddTHH:mm:ssZ'
-					) AS last_execution_timestamp,
-					SUM(qs.execution_count) AS execution_count,
-					AVG(qs.avg_cpu_time_ms) AS avg_cpu_time_ms,
-					AVG(qs.avg_elapsed_time_ms) AS avg_elapsed_time_ms,
-					AVG(qs.avg_disk_reads) AS avg_disk_reads,
-					AVG(qs.avg_disk_writes) AS avg_disk_writes,
-					 MAX(qs.statement_type) AS statement_type,
-					FORMAT(
-						SYSDATETIMEOFFSET() AT TIME ZONE 'UTC',
-						'yyyy-MM-ddTHH:mm:ssZ'
-					) AS collection_timestamp
-				FROM
-					QueryStats qs
-				GROUP BY
-					qs.query_id
-				HAVING
-					AVG(qs.avg_elapsed_time_ms) > @ElapsedTimeThreshold
-				ORDER BY
-					avg_elapsed_time_ms DESC;`,
->>>>>>> f591c935
 		Type: "slowQueries",
-	}, 
+	},
 	{
 		EventName: "MSSQLWaitTimeAnalysis",
 		Query: `-- Original complex query with Query Store and cursors (commented out for performance reasons)
