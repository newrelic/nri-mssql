--- conflicted
+++ resolved
@@ -6,13 +6,7 @@
       - main
       - master
       - renovate/**
-<<<<<<< HEAD
-      - queryanalysis/**
-      - dev/**
-
-=======
-      - epic_queryAnalysis
->>>>>>> bad0f475
+      - epic_queryanalysis
   pull_request:
 
 jobs:
