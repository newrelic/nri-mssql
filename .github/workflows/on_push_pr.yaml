name: Push/PR pipeline

on:
  push:
    branches:
      - main
      - master
      - renovate/**
<<<<<<< HEAD
      - queryAnalysis/**
      - dev/**

=======
      - epic_queryAnalysis
>>>>>>> 4ef94d68
  pull_request:

jobs:
  push-pr:
    uses: newrelic/coreint-automation/.github/workflows/reusable_push_pr.yaml@v3
    with:
      integration: mssql
      run_test_build_fake_prerelease: true
    secrets: inherit<|MERGE_RESOLUTION|>--- conflicted
+++ resolved
@@ -6,13 +6,7 @@
       - main
       - master
       - renovate/**
-<<<<<<< HEAD
-      - queryAnalysis/**
-      - dev/**
-
-=======
       - epic_queryAnalysis
->>>>>>> 4ef94d68
   pull_request:
 
 jobs:
